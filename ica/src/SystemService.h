/*
 * SystemService.h - convenient class for using app as system-service
 *
 * Copyright (c) 2006-2009 Tobias Doerffel <tobydox/at/users/dot/sf/dot/net>
 *
 * This file is part of iTALC - http://italc.sourceforge.net
 *
 * This program is free software; you can redistribute it and/or
 * modify it under the terms of the GNU General Public
 * License as published by the Free Software Foundation; either
 * version 2 of the License, or (at your option) any later version.
 *
 * This program is distributed in the hope that it will be useful,
 * but WITHOUT ANY WARRANTY; without even the implied warranty of
 * MERCHANTABILITY or FITNESS FOR A PARTICULAR PURPOSE.  See the GNU
 * General Public License for more details.
 *
 * You should have received a copy of the GNU General Public
 * License along with this program (see COPYING); if not, write to the
 * Free Software Foundation, Inc., 59 Temple Place - Suite 330,
 * Boston, MA 02111-1307, USA.
 *
 */


#ifndef _SYSTEM_SERVICE_H
#define _SYSTEM_SERVICE_H

#include <italcconfig.h>

#ifdef ITALC_BUILD_WIN32
#include <windows.h>
#include <wtsapi32.h>
#include <QtCore/QFile>
#include <QtCore/QTextStream>

<<<<<<< HEAD
#define WTS_SESSION_LOGON 0x5
#define WTS_SESSION_LOGOFF 0x6
#define WTS_CURRENT_SERVER_HANDLE 0

typedef enum _WTS_INFO_CLASS
{
	WTSInitialProgram       = 0,
	WTSApplicationName      = 1,
	WTSWorkingDirectory     = 2,
	WTSOEMId                = 3,
	WTSSessionId            = 4,
	WTSUserName             = 5,
	WTSWinStationName       = 6,
	WTSDomainName           = 7,
	WTSConnectState         = 8,
	WTSClientBuildNumber    = 9,
	WTSClientName           = 10,
	WTSClientDirectory      = 11,
	WTSClientProductId      = 12,
	WTSClientHardwareId     = 13,
	WTSClientAddress        = 14,
	WTSClientDisplay        = 15,
	WTSClientProtocolType   = 16,
	WTSIdleTime             = 17,
	WTSLogonTime            = 18,
	WTSIncomingBytes        = 19,
	WTSOutgoingBytes        = 20,
	WTSIncomingFrames       = 21,
	WTSOutgoingFrames       = 22,
	WTSClientInfo           = 23,
	WTSSessionInfo          = 24
} WTS_INFO_CLASS;

=======
>>>>>>> d933f0c6
typedef BOOL(WINAPI *PFN_WTSQuerySessionInformation)( HANDLE, DWORD,
					WTS_INFO_CLASS, LPTSTR*, DWORD* );
extern PFN_WTSQuerySessionInformation pfnWTSQuerySessionInformation;

typedef void(WINAPI *PFN_WTSFreeMemory)( PVOID );
extern PFN_WTSFreeMemory pfnWTSFreeMemory;

#endif

#include <QtCore/QString>
#include <QtCore/QThread>


class SystemService
{
public:
	typedef int( * service_main )( SystemService * );

	SystemService( const QString & _service_name,
			const QString & _service_arg = QString::null,
			const QString & _service_display_name = QString::null,
			const QString & _service_dependencies = QString::null,
			service_main _sm = NULL,
			int _argc = 0,
			char * * _argv = NULL );
	//~SystemService( void );

	// install service - will start at next reboot
	bool install( void );

	// unregister service
	bool remove( void );

	// re-install service
	bool reinstall( void )
	{
		return remove() && install();
	}

	// start service if possible
	bool start( void );

	// stop service if possible
	bool stop( void );

	// re-start service
	bool restart( void )
	{
		return stop() && start();
	}

	bool runAsService( void );

	bool evalArgs( int & _argc, char * * _argv );

	inline int & argc( void )
	{
		return m_argc;
	}

	inline char * * argv( void )
	{
		return m_argv;
	}


private:
	const QString m_name;
	const QString m_arg;
	const QString m_displayName;
	const QString m_dependencies;
	service_main m_serviceMain;
	bool m_running;
	bool m_quiet;

	int m_argc;
	char * * m_argv;


	typedef void ( * workThreadFunctionPtr )( void * );

	class workThread : public QThread
	{
	public:
		workThread( workThreadFunctionPtr _ptr, void * _user = NULL ) :
			QThread(),
			m_workThreadFunction( _ptr ),
			m_user( _user )
		{
			start();
		}
		virtual void run( void )
		{
			m_workThreadFunction( m_user );
			deleteLater();
		}
	private:
		workThreadFunctionPtr m_workThreadFunction;
		void * m_user;
	} ;

	static void serviceMainThread( void * );

#ifdef ITALC_BUILD_WIN32
	static void WINAPI main( DWORD, char * * );
	static DWORD WINAPI serviceCtrl( DWORD _ctrlcode, DWORD dwEventType, LPVOID lpEventData, LPVOID lpContext );
	static bool reportStatus( DWORD _state, DWORD _exit_code,
							DWORD _wait_hint );

	// we assume that a process won't contain more than one services
	// therefore we can make these members static
	static SystemService *		s_this;
	static SERVICE_STATUS		s_status;
	static SERVICE_STATUS_HANDLE	s_statusHandle;
	static DWORD			s_error;
	static DWORD			s_serviceThread;
#endif

} ;

extern QString __app_name;


#endif
<|MERGE_RESOLUTION|>--- conflicted
+++ resolved
@@ -34,42 +34,6 @@
 #include <QtCore/QFile>
 #include <QtCore/QTextStream>
 
-<<<<<<< HEAD
-#define WTS_SESSION_LOGON 0x5
-#define WTS_SESSION_LOGOFF 0x6
-#define WTS_CURRENT_SERVER_HANDLE 0
-
-typedef enum _WTS_INFO_CLASS
-{
-	WTSInitialProgram       = 0,
-	WTSApplicationName      = 1,
-	WTSWorkingDirectory     = 2,
-	WTSOEMId                = 3,
-	WTSSessionId            = 4,
-	WTSUserName             = 5,
-	WTSWinStationName       = 6,
-	WTSDomainName           = 7,
-	WTSConnectState         = 8,
-	WTSClientBuildNumber    = 9,
-	WTSClientName           = 10,
-	WTSClientDirectory      = 11,
-	WTSClientProductId      = 12,
-	WTSClientHardwareId     = 13,
-	WTSClientAddress        = 14,
-	WTSClientDisplay        = 15,
-	WTSClientProtocolType   = 16,
-	WTSIdleTime             = 17,
-	WTSLogonTime            = 18,
-	WTSIncomingBytes        = 19,
-	WTSOutgoingBytes        = 20,
-	WTSIncomingFrames       = 21,
-	WTSOutgoingFrames       = 22,
-	WTSClientInfo           = 23,
-	WTSSessionInfo          = 24
-} WTS_INFO_CLASS;
-
-=======
->>>>>>> d933f0c6
 typedef BOOL(WINAPI *PFN_WTSQuerySessionInformation)( HANDLE, DWORD,
 					WTS_INFO_CLASS, LPTSTR*, DWORD* );
 extern PFN_WTSQuerySessionInformation pfnWTSQuerySessionInformation;
